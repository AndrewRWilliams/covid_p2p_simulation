import sys
import os
sys.path.append(os.getcwd())
import pickle
import json
import zipfile
import argparse
import subprocess
import numpy as np
import operator
import datetime
import pathlib
import time
from tqdm import tqdm
from collections import defaultdict
from event import Event
from models.dummy_human import DummyHuman
from models.risk_models import RiskModelYoshua, RiskModelLenka, RiskModelEilif, RiskModelTristan
from plots.plot_risk import dist_plot, hist_plot
from models.helper import messages_to_np, symptoms_to_np, candidate_exposures, rolling_infectiousness
from models.utils import encode_message, update_uid, create_new_uid
from joblib import Parallel, delayed

def parse_args():
    parser = argparse.ArgumentParser(description='Run Risk Models and Plot results')
    parser.add_argument('--plot_path', type=str, default="output/plots/risk/")
    parser.add_argument('--data_path', type=str, default="output/data.pkl")
    parser.add_argument('--cluster_path', type=str, default="output/clusters.json")
    parser.add_argument('--output_file', type=str, default='output/output.pkl')
    parser.add_argument('--plot_daily', action="store_true")
    parser.add_argument('--risk_model', type=str, default="tristan", choices=['yoshua', 'lenka', 'eilif', 'tristan'])
    parser.add_argument('--seed', type=int, default="0")
    parser.add_argument('--save_training_data', action="store_true")
    parser.add_argument('--n_jobs', type=int, default=1, help="Default is no parallelism, jobs = 1")
    parser.add_argument('--max_num_days', type=int, default=10000, help="Default is to run for all days")
    parser.add_argument('--max_pickles', type=int, default=1000000, help="If you don't want to load the whole dataset")
    parser.add_argument('--mp_backend', type=str, default="loky", help="which joblib backend to use")
    parser.add_argument('--mp_batchsize', type=int, default=-1, help="-1 is converted to auto batchsize, otherwise it's the integer you provide")
    args = parser.parse_args()
    return args

def hash_id_day(hid, day):
    return str(hid) + "-" + str(day)


def proc_human(params):
    """This function can be parallelized across CPUs. Currently, we only check for messages once per day, so this can be run in parallel"""
    start, current_day, encounters, rng, all_possible_symptoms, human_dict, save_training_data, log_path = params.values()
    human = DummyHuman(name=human_dict['name'], rng=rng).merge(human_dict)
    RiskModel = RiskModelTristan
    human.start_risk = human.risk
    todays_date = start + datetime.timedelta(days=current_day)
    import time
    # check if you have new reported symptoms
    human.risk = RiskModel.update_risk_daily(human, todays_date)
    print(f"len(human.messages): {len(human.messages)}")
    start1 = time.time()
    # read your old messages
    for m_i in human.messages:
        # update risk based on that day's messages
        RiskModel.update_risk_encounter(human, m_i)
<<<<<<< HEAD
        human.clusters.add_message(m_i)
    human.messages = []
    print(f"read old messages and cluster: {time.time()- start1}")

    start2 = time.time()
    human.clusters.update_records(human.update_messages)
    print(f"update records: {time.time()- start2}")
    start3 = time.time()
    human.clusters.purge(current_day)
    print(f"purge: {time.time() - start3}")
=======
        RiskModel.add_message_to_cluster(human, m_i, rng)

    # check your update messages
    for m_i in human.update_messages:
        RiskModel.update_risk_risk_update(human, m_i, rng)

    # append the updated risk for this person and whether or not they are actually infectious

    human.purge_messages(current_day)

>>>>>>> a8dc6c49
    # for each sim day, for each human, save an output training example
    if save_training_data:
        is_exposed, exposure_day = human.is_exposed(todays_date)
        is_infectious, infectious_day = human.is_infectious(todays_date)
        is_recovered, recovery_day = human.is_recovered(todays_date)
        candidate_encounters, exposure_encounter, candidate_locs, exposed_locs = candidate_exposures(human, todays_date)
        infectiousness = rolling_infectiousness(start, todays_date, human)
        daily_output = {"current_day": current_day,
<<<<<<< HEAD
                        "observed":
                            {
                                "reported_symptoms": symptoms_to_np(
                                    (todays_date - human.symptoms_start).days,
                                    human.symptoms_at_time(todays_date, human.all_reported_symptoms),
                                    all_possible_symptoms),
                                "candidate_encounters": candidate_encounters,
                                "candidate_locs": candidate_locs,
                                "test_results": human.get_test_result_array(todays_date),
                            },
                        "unobserved":
                            {
                                "true_symptoms": symptoms_to_np((todays_date - human.symptoms_start).days,
                                                                human.symptoms_at_time(todays_date,
                                                                                       human.all_symptoms),
                                                                all_possible_symptoms),
                                "is_exposed": is_exposed,
                                "exposure_day": exposure_day,
                                "is_infectious": is_infectious,
                                "infectious_day": infectious_day,
                                "is_recovered": is_recovered,
                                "recovery_day": recovery_day,
                                "exposed_locs": exposed_locs,
                                "exposure_encounter": exposure_encounter,
                                "infectiousness": infectiousness,
                            }
                        }
    return {human.name: daily_output, "human": human}
=======
                                    "observed":
                                        {
                                            "reported_symptoms": symptoms_to_np(
                                                (todays_date - human.symptoms_start).days,
                                                human.symptoms_at_time(todays_date, human.all_reported_symptoms),
                                                all_possible_symptoms),
                                            "candidate_encounters": candidate_encounters,
                                            "candidate_locs": candidate_locs,
                                            "test_results": human.get_test_result_array(todays_date),
                                        },
                                    "unobserved":
                                        {
                                            "true_symptoms": symptoms_to_np((todays_date - human.symptoms_start).days,
                                                                            human.symptoms_at_time(todays_date,
                                                                                                   human.all_symptoms),
                                                                            all_possible_symptoms),
                                            "is_exposed": is_exposed,
                                            "exposure_day": exposure_day,
                                            "is_infectious": is_infectious,
                                            "infectious_day": infectious_day,
                                            "is_recovered": is_recovered,
                                            "recovery_day": recovery_day,
                                            "exposed_locs": exposed_locs,
                                            "exposure_encounter": exposure_encounter,
                                            "infectiousness": infectiousness,
                                        }
                                    }
        if not os.path.isdir(log_path):
            pathlib.Path(log_path).mkdir(parents=True, exist_ok=True)
        path = os.path.join(log_path, f"daily_human.pkl")
        log_file = open(path, 'wb')
        pickle.dump(daily_output, log_file)
    return human.__dict__
>>>>>>> a8dc6c49

def init_humans(params):
    pkl_name = params['pkl_name']
    start = params['start']
    data_path = params['data_path']
    rng = params['rng']
    # read and filter the pickles
    hd = {}
    human_ids = set()
    all_possible_symptoms = set()
    with zipfile.ZipFile(data_path, 'r') as zf:
        logs = pickle.load(zf.open(pkl_name, 'r'))
        for log in logs:
            # check if we have a human object for this log, if not create it
            human_id = log['human_id']
            if human_id not in human_ids:
                human_ids.add(human_id)
                hd[human_id] = DummyHuman(name=human_id, rng=rng)
                hd[human_id].update_uid()

            if log['event_type'] == Event.symptom_start:
                hd[log['human_id']].symptoms_start = log['time']
                hd[log['human_id']].all_reported_symptoms = log['payload']['observed']['reported_symptoms']
                hd[log['human_id']].all_symptoms = log['payload']['unobserved']['all_symptoms']
                for symptoms in hd[log['human_id']].all_symptoms:
                    for symptom in symptoms:
                        all_possible_symptoms.add(symptom)
            elif log['event_type'] == Event.recovered:
                if log['payload']['unobserved']['death']:
                    hd[log['human_id']].time_of_death = log['time']
                else:
                    hd[log['human_id']].time_of_recovery = log['time']
            elif log['event_type'] == Event.test:
                hd[log['human_id']].test_time = log['time']
            elif log['event_type'] == Event.contamination:
                hd[log['human_id']].time_of_exposure = log['time']
                hd[log['human_id']].infectiousness_start_time = log['payload']['unobserved'][
                    'infectiousness_start_time']
                hd[log['human_id']].exposure_source = log['payload']['unobserved']['source']
            elif log['event_type'] == Event.static_info:
                hd[log['human_id']].obs_preexisting_conditions = log['payload']['observed'][
                    'obs_preexisting_conditions']
                hd[log['human_id']].preexisting_conditions = log['payload']['unobserved']['preexisting_conditions']
            elif log['event_type'] == Event.visit:
                if not hd[log['human_id']].locations_visited.get(log['payload']['observed']['location_name']):
                    hd[log['human_id']].locations_visited[log['payload']['observed']['location_name']] = log['time']
            elif log['event_type'] == Event.daily:
                hd[log['human_id']].infectiousness[(log['time'] - start).days] = log['payload']['unobserved'][
                    'infectiousness']
    hd = [human.__dict__ for human in hd.values()]
    return hd, all_possible_symptoms


def pick_risk_model(risk_model):
    # select the risk model
    if risk_model == 'yoshua':
        return RiskModelYoshua
    elif risk_model == 'lenka':
        return RiskModelLenka
    elif risk_model == 'eilif':
        return RiskModelEilif
    elif risk_model == 'tristan':
        return RiskModelTristan
    raise "unknown risk model"


def get_days_worth_of_logs(data_path, start, start_pkl, cur_day):
    to_return = defaultdict(list)
    started = False
    with zipfile.ZipFile(data_path, 'r') as zf:
        for pkl in zf.namelist():
            if not started:
                if pkl != start_pkl:
                    continue
            started = True
            start_pkl = pkl
            logs = pickle.load(zf.open(pkl, 'r'))
            for log in logs:
                if log['event_type'] == Event.encounter:
                    day_since_epoch = (log['time'] - start).days
                    if day_since_epoch == cur_day:
                        to_return[log['human_id']].append(log)
                    elif day_since_epoch > cur_day:
                        return to_return, start_pkl
    return to_return, start_pkl



def main(args=None):
    if not args:
        args = parse_args()
    rng = np.random.RandomState(args.seed)

<<<<<<< HEAD
    # check that the plot_dir exists:
    if args.plot_path and not os.path.isdir(args.plot_path):
        os.mkdir(args.plot_path)

    # joblib sometimes takes a string and sometimes an
=======
    # joblib sometimes takes a string and sometimes an int
>>>>>>> a8dc6c49
    if args.mp_batchsize == -1:
        mp_batchsize = "auto"
    else:
        mp_batchsize = args.mp_batchsize

    # iterate the logs and init people
    with zipfile.ZipFile(args.data_path, 'r') as zf:
        start_logs = pickle.load(zf.open(zf.namelist()[0], 'r'))
        end_logs = pickle.load(zf.open(zf.namelist()[-1], 'r'))
        start = start_logs[0]['time']
        end = end_logs[-1]['time']
        total_days = (end - start).days
        all_params = []
        for idx, pkl in enumerate(zf.namelist()):
            if idx > args.max_pickles:
                break
            all_params.append({"pkl_name": pkl, "start": start, "data_path": args.data_path, "rng": rng})

    print("initializing humans from logs.")
    with Parallel(n_jobs=args.n_jobs, batch_size=mp_batchsize, backend=args.mp_backend, verbose=10) as parallel:
        results = parallel((delayed(init_humans)(params) for params in all_params))

    humans = defaultdict(list)
    all_possible_symptoms = set()
    for result in results:
        for human in result[0]:
            humans[human['name']].append(human)
        for symp in result[1]:
            all_possible_symptoms.add(symp)

    hd = {}
    for hid, humans in humans.items():
<<<<<<< HEAD
        merged_human = DummyHuman(name=humans[0].name)
=======
        merged_human = DummyHuman(name=humans[0]['name'], rng=rng)
>>>>>>> a8dc6c49
        for human in humans:
            merged_human.merge(human)
        merged_human.update_uid()
        hd[hid] = merged_human

    # select the risk prediction model to embed in messaging protocol
    RiskModel = pick_risk_model(args.risk_model)

    with zipfile.ZipFile(args.data_path, 'r') as zf:
        start_pkl = zf.namelist()[0]
    for current_day in range(total_days):
        if args.max_num_days <= current_day:
            break

        print(f"day {current_day} of {total_days}")
        days_logs, start_pkl = get_days_worth_of_logs(args.data_path, start, start_pkl, current_day)
        start1 = time.time()

        all_params = []
        for human in hd.values():
            encounters = days_logs[human.name]
<<<<<<< HEAD
            all_params.append({"start": start,
                               "current_day": current_day,
                               "RiskModel": RiskModel,
                               "encounters": encounters,
                               "rng": rng,
                               "all_possible_symptoms": all_possible_symptoms,
                               "human": human,
                               "save_training_data": args.save_training_data})
=======
            log_path = f'{os.path.dirname(args.data_path)}/daily_outputs/{current_day}/{human.name[6:]}/'
            all_params.append({"start": start, "current_day": current_day, "encounters": encounters, "rng": rng, "all_possible_symptoms": all_possible_symptoms, "human": human.__dict__, "save_training_data": args.save_training_data, "log_path": log_path})
>>>>>>> a8dc6c49
            # go about your day accruing encounters and clustering them
            for encounter in encounters:
                encounter_time = encounter['time']
                unobs = encounter['payload']['unobserved']
                encountered_human = hd[unobs['human2']['human_id']]
                message = encountered_human.cur_message(current_day, RiskModel)
                encountered_human.sent_messages[
                    str(unobs['human1']['human_id']) + "_" + str(encounter_time)] = message
                human.messages.append(message)
                got_exposed = encounter['payload']['unobserved']['human1']['got_exposed']
                if got_exposed:
                    human.exposure_message = encode_message(message)

            # if the encounter happened within the last 14 days, and your symptoms started at most 3 days after your contact
            if RiskModel.quantize_risk(human.start_risk) != RiskModel.quantize_risk(human.risk):
                sent_at = start + datetime.timedelta(days=current_day, minutes=rng.randint(low=0, high=1440))
                for k, m in human.sent_messages.items():
                    if current_day - m.day < 14:
<<<<<<< HEAD
                        # using encounter
                        hd[m.unobs_id].update_messages.append(human.cur_message_risk_update(m.day, m.risk, sent_at, RiskModel))


=======
                        hd[m.unobs_id].update_messages.append(human.cur_message_risk_update(m.day, m.risk, RiskModel))
>>>>>>> a8dc6c49
        with Parallel(n_jobs=args.n_jobs, batch_size=mp_batchsize, backend=args.mp_backend, verbose=10) as parallel:
            human_dicts = parallel((delayed(proc_human)(params) for params in all_params))

        for human_dict in human_dicts:
            human = DummyHuman(name=human_dict['name']).merge(human_dict)
            hd[human.name] = human
        print(f"mainloop {time.time() - start1}")

<<<<<<< HEAD
        # add risks for plotting
        todays_date = start + datetime.timedelta(days=current_day)
        daily_risks.extend([(np.e ** human.risk, human.is_infectious(todays_date)[0], human.name) for human in hd.values()])
        if args.plot_daily:
            hist_plot(daily_risks, f"{args.plot_path}day_{str(current_day).zfill(3)}.png")
        all_risks.extend(daily_risks)
    if args.save_training_data:
        pickle.dump(all_outputs, open(args.output_file, 'wb'))

    dist_plot(all_risks,  f"{args.plot_path}all_risks.png")

    # make a gif of the dist output
    process = subprocess.Popen(f"convert -delay 50 -loop 0 {args.plot_path}/*.png {args.plot_path}/risk.gif".split(), stdout=subprocess.PIPE)
    output, error = process.communicate()

    # write out the clusters to be processed by privacy_plots
    clusters = []
    for human in hd.values():
        clusters.append(human.clusters.clusters)
    json.dump(clusters, open(args.cluster_path, 'w'))


=======
>>>>>>> a8dc6c49
if __name__ == "__main__":
    main()<|MERGE_RESOLUTION|>--- conflicted
+++ resolved
@@ -59,7 +59,6 @@
     for m_i in human.messages:
         # update risk based on that day's messages
         RiskModel.update_risk_encounter(human, m_i)
-<<<<<<< HEAD
         human.clusters.add_message(m_i)
     human.messages = []
     print(f"read old messages and cluster: {time.time()- start1}")
@@ -70,18 +69,6 @@
     start3 = time.time()
     human.clusters.purge(current_day)
     print(f"purge: {time.time() - start3}")
-=======
-        RiskModel.add_message_to_cluster(human, m_i, rng)
-
-    # check your update messages
-    for m_i in human.update_messages:
-        RiskModel.update_risk_risk_update(human, m_i, rng)
-
-    # append the updated risk for this person and whether or not they are actually infectious
-
-    human.purge_messages(current_day)
-
->>>>>>> a8dc6c49
     # for each sim day, for each human, save an output training example
     if save_training_data:
         is_exposed, exposure_day = human.is_exposed(todays_date)
@@ -90,7 +77,6 @@
         candidate_encounters, exposure_encounter, candidate_locs, exposed_locs = candidate_exposures(human, todays_date)
         infectiousness = rolling_infectiousness(start, todays_date, human)
         daily_output = {"current_day": current_day,
-<<<<<<< HEAD
                         "observed":
                             {
                                 "reported_symptoms": symptoms_to_np(
@@ -118,42 +104,12 @@
                                 "infectiousness": infectiousness,
                             }
                         }
-    return {human.name: daily_output, "human": human}
-=======
-                                    "observed":
-                                        {
-                                            "reported_symptoms": symptoms_to_np(
-                                                (todays_date - human.symptoms_start).days,
-                                                human.symptoms_at_time(todays_date, human.all_reported_symptoms),
-                                                all_possible_symptoms),
-                                            "candidate_encounters": candidate_encounters,
-                                            "candidate_locs": candidate_locs,
-                                            "test_results": human.get_test_result_array(todays_date),
-                                        },
-                                    "unobserved":
-                                        {
-                                            "true_symptoms": symptoms_to_np((todays_date - human.symptoms_start).days,
-                                                                            human.symptoms_at_time(todays_date,
-                                                                                                   human.all_symptoms),
-                                                                            all_possible_symptoms),
-                                            "is_exposed": is_exposed,
-                                            "exposure_day": exposure_day,
-                                            "is_infectious": is_infectious,
-                                            "infectious_day": infectious_day,
-                                            "is_recovered": is_recovered,
-                                            "recovery_day": recovery_day,
-                                            "exposed_locs": exposed_locs,
-                                            "exposure_encounter": exposure_encounter,
-                                            "infectiousness": infectiousness,
-                                        }
-                                    }
         if not os.path.isdir(log_path):
             pathlib.Path(log_path).mkdir(parents=True, exist_ok=True)
         path = os.path.join(log_path, f"daily_human.pkl")
         log_file = open(path, 'wb')
         pickle.dump(daily_output, log_file)
     return human.__dict__
->>>>>>> a8dc6c49
 
 def init_humans(params):
     pkl_name = params['pkl_name']
@@ -247,15 +203,11 @@
         args = parse_args()
     rng = np.random.RandomState(args.seed)
 
-<<<<<<< HEAD
     # check that the plot_dir exists:
     if args.plot_path and not os.path.isdir(args.plot_path):
         os.mkdir(args.plot_path)
 
-    # joblib sometimes takes a string and sometimes an
-=======
     # joblib sometimes takes a string and sometimes an int
->>>>>>> a8dc6c49
     if args.mp_batchsize == -1:
         mp_batchsize = "auto"
     else:
@@ -288,11 +240,7 @@
 
     hd = {}
     for hid, humans in humans.items():
-<<<<<<< HEAD
         merged_human = DummyHuman(name=humans[0].name)
-=======
-        merged_human = DummyHuman(name=humans[0]['name'], rng=rng)
->>>>>>> a8dc6c49
         for human in humans:
             merged_human.merge(human)
         merged_human.update_uid()
@@ -314,19 +262,8 @@
         all_params = []
         for human in hd.values():
             encounters = days_logs[human.name]
-<<<<<<< HEAD
-            all_params.append({"start": start,
-                               "current_day": current_day,
-                               "RiskModel": RiskModel,
-                               "encounters": encounters,
-                               "rng": rng,
-                               "all_possible_symptoms": all_possible_symptoms,
-                               "human": human,
-                               "save_training_data": args.save_training_data})
-=======
             log_path = f'{os.path.dirname(args.data_path)}/daily_outputs/{current_day}/{human.name[6:]}/'
             all_params.append({"start": start, "current_day": current_day, "encounters": encounters, "rng": rng, "all_possible_symptoms": all_possible_symptoms, "human": human.__dict__, "save_training_data": args.save_training_data, "log_path": log_path})
->>>>>>> a8dc6c49
             # go about your day accruing encounters and clustering them
             for encounter in encounters:
                 encounter_time = encounter['time']
@@ -345,14 +282,9 @@
                 sent_at = start + datetime.timedelta(days=current_day, minutes=rng.randint(low=0, high=1440))
                 for k, m in human.sent_messages.items():
                     if current_day - m.day < 14:
-<<<<<<< HEAD
                         # using encounter
                         hd[m.unobs_id].update_messages.append(human.cur_message_risk_update(m.day, m.risk, sent_at, RiskModel))
 
-
-=======
-                        hd[m.unobs_id].update_messages.append(human.cur_message_risk_update(m.day, m.risk, RiskModel))
->>>>>>> a8dc6c49
         with Parallel(n_jobs=args.n_jobs, batch_size=mp_batchsize, backend=args.mp_backend, verbose=10) as parallel:
             human_dicts = parallel((delayed(proc_human)(params) for params in all_params))
 
@@ -361,30 +293,5 @@
             hd[human.name] = human
         print(f"mainloop {time.time() - start1}")
 
-<<<<<<< HEAD
-        # add risks for plotting
-        todays_date = start + datetime.timedelta(days=current_day)
-        daily_risks.extend([(np.e ** human.risk, human.is_infectious(todays_date)[0], human.name) for human in hd.values()])
-        if args.plot_daily:
-            hist_plot(daily_risks, f"{args.plot_path}day_{str(current_day).zfill(3)}.png")
-        all_risks.extend(daily_risks)
-    if args.save_training_data:
-        pickle.dump(all_outputs, open(args.output_file, 'wb'))
-
-    dist_plot(all_risks,  f"{args.plot_path}all_risks.png")
-
-    # make a gif of the dist output
-    process = subprocess.Popen(f"convert -delay 50 -loop 0 {args.plot_path}/*.png {args.plot_path}/risk.gif".split(), stdout=subprocess.PIPE)
-    output, error = process.communicate()
-
-    # write out the clusters to be processed by privacy_plots
-    clusters = []
-    for human in hd.values():
-        clusters.append(human.clusters.clusters)
-    json.dump(clusters, open(args.cluster_path, 'w'))
-
-
-=======
->>>>>>> a8dc6c49
 if __name__ == "__main__":
     main()
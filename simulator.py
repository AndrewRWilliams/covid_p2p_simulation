# -*- coding: utf-8 -*-
import simpy

import itertools
import numpy as np
from collections import defaultdict, namedtuple
import datetime
from bitarray import bitarray
import operator
import math

from utils import _normalize_scores, _get_random_age, _get_random_sex, _get_all_symptoms, \
    _get_preexisting_conditions, _draw_random_discreet_gaussian, _json_serialize, _sample_viral_load_piecewise, \
    _get_random_area, _encode_message, _decode_message, float_to_binary, binary_to_float, _reported_symptoms
from config import *  # PARAMETERS

from base import *


class Visits(object):

    def __init__(self):
        self.parks = defaultdict(int)
        self.stores = defaultdict(int)
        self.hospitals = defaultdict(int)
        self.miscs = defaultdict(int)

    @property
    def n_parks(self):
        return len(self.parks)

    @property
    def n_stores(self):
        return len(self.stores)

    @property
    def n_hospitals(self):
        return len(self.hospitals)

    @property
    def n_miscs(self):
        return len(self.miscs)


class Human(object):

    def __init__(self, env, name, age, rng, infection_timestamp, household, workplace, hospital, rho=0.3, gamma=0.21, symptoms=[],
                 test_results=None):
        self.env = env
        self.events = []
        self.name = name
        self.rng = rng
        self.death = False

        self.age = _get_random_age(self.rng)
        self.sex = _get_random_sex(self.rng)
        self.preexisting_conditions = _get_preexisting_conditions(self.age, self.sex, self.rng)

        self.household = household
        self.workplace = workplace
        self.hospital = hospital
        self.location = household
        self.rho = rho
        self.gamma = gamma

        self.visits = Visits()
        self.travelled_recently = self.rng.rand() > 0.9


        # &carefullness
        if self.rng.rand() < P_CAREFUL_PERSON:
            self.carefullness = (round(self.rng.normal(55, 10)) + self.age/2) / 100
        else:
            self.carefullness = (round(self.rng.normal(25, 10)) + self.age/2) / 100

        age_modifier = 1
        if self.age > 40 or self.age < 12:
            age_modifier = 2
        self.has_cold = self.rng.rand() < P_COLD * age_modifier
        self.has_flu = self.rng.rand() < P_FLU * age_modifier
        self.has_app = self.rng.rand() < (P_HAS_APP / age_modifier) + (self.carefullness / 2)
        self.incubation_days = _draw_random_discreet_gaussian(AVG_INCUBATION_DAYS, SCALE_INCUBATION_DAYS, self.rng)

        # Indicates whether this person will show severe signs of illness.
        self.infection_timestamp = infection_timestamp
<<<<<<< HEAD
        self.recovered_timestamp = datetime.datetime.min
        self.really_sick = self.is_exposed and self.rng.random() >= 0.9
        self.extremely_sick = self.really_sick and self.rng.random() >= 0.7 # &severe; 30% of severe cases need ICU
        # if P_REINFECTION is 0, then after getting sick
=======
        self.recovered_timestamp = [datetime.datetime.min]
        self.gets_really_sick = self.is_exposed and self.rng.random() >= 0.9
        self.gets_extremely_sick = self.really_sick and self.rng.random() >= 0.7 # &severe; 30% of severe cases need ICU
>>>>>>> 729f7bfe
        self.never_recovers = self.rng.random() <= P_NEVER_RECOVERS[min(math.floor(self.age/10),8)] * REINFECTION_POSSIBLE
        self.obs_hospitalized = False
        self.obs_in_icu = False

        # &symptoms, &viral-load
        # probability of being asymptomatic is basically 50%, but a bit less if you're older
        # and a bit more if you're younger
        self.is_asymptomatic = self.rng.rand() > (BASELINE_P_ASYMPTOMATIC - (self.age - 50) * 0.5) / 100
        self.asymptomatic_infection_ratio = 0.0
        if self.is_asymptomatic:
            self.asymptomatic_infection_ratio = ASYMPTOMATIC_INFECTION_RATIO # draw a beta with the distribution in documents
        self.recovery_days = _draw_random_discreet_gaussian(AVG_RECOVERY_DAYS, SCALE_RECOVERY_DAYS, self.rng) # make it IQR &recovery
        self.viral_load_plateau_height, self.viral_load_plateau_start, self.viral_load_plateau_end, self.viral_load_recovered = _sample_viral_load_piecewise(rng, age=age)
        self.all_symptoms = _get_all_symptoms(
                          np.ndarray.item(self.viral_load_plateau_start), np.ndarray.item(self.viral_load_plateau_end),
                          np.ndarray.item(self.viral_load_recovered), age=self.age, incubation_days=self.incubation_days, 
                                                          really_sick=self.gets_really_sick, extremely_sick=self.gets_extremely_sick, 
                          rng=self.rng, preexisting_conditions=self.preexisting_conditions)
        self.all_reported_symptoms = _reported_symptoms(self.all_symptoms, self.rng, self.carefullness)

        # counters and memory
        self.r0 = []
        self.has_logged_symptoms = self.has_app and any(self.symptoms) and rng.rand() < 0.5 
        self.has_logged_test = self.has_app and self.test_results and rng.rand() < 0.5
        self.has_logged_info = self.has_app and rng.rand() < 0.5
        self.last_state = self.state
        self.n_infectious_contacts = 0


        self.obs_age = self.age if self.has_app and self.has_logged_info else None
        self.obs_sex = self.sex if self.has_app and self.has_logged_info else None
        self.obs_preexisting_conditions = self.preexisting_conditions if self.has_app and self.has_logged_info else None
        self.obs_test_result = self.test_results if self.has_logged_test else None
        self.obs_test_validated = self.test_results is not None
        self.obs_test_type = 'lab'
        self.obs_symptoms = self.symptoms if self.has_logged_symptoms else None


        # habits
        self.avg_shopping_time = _draw_random_discreet_gaussian(AVG_SHOP_TIME_MINUTES, SCALE_SHOP_TIME_MINUTES, self.rng)
        self.scale_shopping_time = _draw_random_discreet_gaussian(AVG_SCALE_SHOP_TIME_MINUTES,
                                                                  SCALE_SCALE_SHOP_TIME_MINUTES, self.rng)

        self.avg_exercise_time = _draw_random_discreet_gaussian(AVG_EXERCISE_MINUTES, SCALE_EXERCISE_MINUTES, self.rng)
        self.scale_exercise_time = _draw_random_discreet_gaussian(AVG_SCALE_EXERCISE_MINUTES,
                                                                  SCALE_SCALE_EXERCISE_MINUTES, self.rng)

        self.avg_working_hours = _draw_random_discreet_gaussian(AVG_WORKING_MINUTES, SCALE_WORKING_MINUTES, self.rng)
        self.scale_working_hours = _draw_random_discreet_gaussian(AVG_SCALE_WORKING_MINUTES, SCALE_SCALE_WORKING_MINUTES, self.rng)

        self.avg_hospital_hours = _draw_random_discreet_gaussian(AVG_HOSPITAL_HOURS, SCALE_HOSPITAL_HOURS, self.rng)
        self.scale_hospital_hours = _draw_random_discreet_gaussian(AVG_SCALE_HOSPITAL_HOURS, SCALE_SCALE_HOSPITAL_HOURS, self.rng)

        self.avg_misc_time = _draw_random_discreet_gaussian(AVG_MISC_MINUTES, SCALE_MISC_MINUTES, self.rng)
        self.scale_misc_time = _draw_random_discreet_gaussian(AVG_SCALE_MISC_MINUTES, SCALE_SCALE_MISC_MINUTES, self.rng)

        #getting the number of shopping days and hours from a distribution
        self.number_of_shopping_days = _draw_random_discreet_gaussian(AVG_NUM_SHOPPING_DAYS, SCALE_NUM_SHOPPING_DAYS, self.rng)
        self.number_of_shopping_hours = _draw_random_discreet_gaussian(AVG_NUM_SHOPPING_HOURS, SCALE_NUM_SHOPPING_HOURS, self.rng)

        #getting the number of exercise days and hours from a distribution
        self.number_of_exercise_days = _draw_random_discreet_gaussian(AVG_NUM_EXERCISE_DAYS, SCALE_NUM_EXERCISE_DAYS, self.rng)
        self.number_of_exercise_hours = _draw_random_discreet_gaussian(AVG_NUM_EXERCISE_HOURS, SCALE_NUM_EXERCISE_HOURS, self.rng)

        #Multiple shopping days and hours
        self.shopping_days = self.rng.choice(range(7), self.number_of_shopping_days)
        self.shopping_hours = self.rng.choice(range(7, 20), self.number_of_shopping_hours)

        #Multiple exercise days and hours
        self.exercise_days = self.rng.choice(range(7), self.number_of_exercise_days)
        self.exercise_hours = self.rng.choice(range(7, 20), self.number_of_exercise_hours)

        #Limiting the number of hours spent shopping per week
        self.max_shop_per_week = _draw_random_discreet_gaussian(AVG_MAX_NUM_SHOP_PER_WEEK, SCALE_MAX_NUM_SHOP_PER_WEEK, self.rng)
        self.count_shop=0

        #Limiting the number of hours spent exercising per week
        self.max_exercise_per_week = _draw_random_discreet_gaussian(AVG_MAX_NUM_EXERCISE_PER_WEEK, SCALE_MAX_NUM_EXERCISE_PER_WEEK, self.rng)
        self.count_exercise=0

        self.work_start_hour = self.rng.choice(range(7, 12))

    def __repr__(self):
        return f"H:{self.name}, SEIR:{int(self.is_susceptible)}{int(self.is_exposed)}{int(self.is_infectious)}{int(self.is_removed)}"

    @property
    def is_susceptible(self):
        return not self.is_exposed and not self.is_infectious and not self.is_removed
        # return self.infection_timestamp is None and not self.recovered_timestamp == datetime.datetime.max

    @property
    def is_exposed(self):
        return self.infection_timestamp is not None and self.env.timestamp - self.infection_timestamp < datetime.timedelta(days=self.incubation_days)

    @property
    def is_infectious(self):
        return self.infection_timestamp is not None and self.env.timestamp - self.infection_timestamp >= datetime.timedelta(days=self.incubation_days)

    @property
    def is_removed(self):
        return self.recovered_timestamp == datetime.datetime.max

    @property
    def test_results(self):
        if not any(self.symptoms):
            return None
        else:
            tested = self.rng.rand() > P_TEST
            if tested:
                if self.is_infectious:
                    return 'positive'
                else:
                    if self.rng.rand() > P_FALSE_NEGATIVE:
                        return 'negative'
                    else:
                        return 'positive'
            else:
                return None

    @property
    def really_sick(self):
        return self.gets_really_sick and 'severe' in self.symptoms

      
    @property
    def extremely_sick(self):
        return self.gets_extremely_sick and 'severe' in self.symptoms 
    
    @property
    def symptoms(self):
        try:
            sickness_day = (self.env.timestamp - self.infection_timestamp).days
            return self.all_symptoms[sickness_day]
        except Exception as e:
            return []

    @property
    def viral_load(self):
        """ Calculates the elapsed time since infection, returning this person's current viral load"""
        if not self.infection_timestamp:
            return 0.
        # calculates the time since infection in days
        time_exposed = (self.env.timestamp - self.infection_timestamp)
        time_exposed_days = time_exposed.days + time_exposed.seconds / 86400 #(seconds in a day)

        # implements the piecewise linear function
        if time_exposed_days < self.viral_load_plateau_start:
            cur_viral_load = self.viral_load_plateau_height * time_exposed_days / self.viral_load_plateau_start
        elif time_exposed_days < self.viral_load_plateau_end:
            cur_viral_load = self.viral_load_plateau_height
        else:
            cur_viral_load = self.viral_load_plateau_height - self.viral_load_plateau_height * (time_exposed_days -self.viral_load_plateau_end) / (self.viral_load_recovered - self.viral_load_plateau_end)

        # the viral load cannot be negative
        if cur_viral_load < 0:
            cur_viral_load = 0.
        return cur_viral_load

    @property
    def infectiousness(self):
        severity_multiplier = 1
        if self.is_infectious:
            if self.gets_really_sick:
              severity_multiplier = 1.25
            if self.extremely_sick:
              severity_multiplier = 1.5
            if 'immuno-compromised' in self.preexisting_conditions:
              severity_multiplier += 0.2
            if 'cough' in self.symptoms:
              severity_multiplier += 0.25
        return self.viral_load * severity_multiplier

    @property
    def wearing_mask(self):
        mask = False
        if not self.location == self.household:
            mask = self.rng.rand() < self.carefullness
        return mask

    def update_r(self, timedelta):
        timedelta /= datetime.timedelta(days=1) # convert to float days
        self.r0.append(self.n_infectious_contacts/timedelta)
        self.n_infectious_contacts = 0

    @property
    def state(self):
        return [int(self.is_susceptible), int(self.is_exposed), int(self.is_infectious), int(self.is_removed)]

    def assert_state_changes(self):
        next_state = {0:[1], 1:[2], 2:[0, 3]}
        assert sum(self.state) == 1, f"invalid compartment for human:{self.name}"
        if self.last_state != self.state:
            assert self.state.index(1) in next_state[self.last_state.index(1)], f"invalid compartment transition for human:{self.name}"
            self.last_state = self.state


    def run(self, city):
        """
           1 2 3 4 5 6 7 8 9 10 11 12 13 14 15 16 17 18 19 20 21 22 23 24
           State  h h h h h h h h h sh sh h  h  h  ac h  h  h  h  h  h  h  h  h
        """
        self.household.humans.add(self)
        while True:
            if self.is_infectious and self.has_logged_symptoms is False:
                Event.log_symptom_start(self, True, self.env.timestamp)
                self.has_logged_symptoms = True

            if self.is_infectious and self.env.timestamp - self.infection_timestamp > datetime.timedelta(days=TEST_DAYS) and not self.has_logged_test:
                result = self.rng.random() > 0.8
                Event.log_test(self, result, self.env.timestamp)
                self.has_logged_test = True
                assert self.has_logged_symptoms is True # FIXME: assumption might not hold

            if self.is_infectious and self.env.timestamp - self.infection_timestamp >= datetime.timedelta(days=self.recovery_days):
                if (1 - self.never_recovers): # re-infection assumed negligble
                    self.recovered_timestamp = datetime.datetime.max
                    dead = True
                else:
                    self.recovered_timestamp = self.env.timestamp
                    # we can only get here if REINF
                    self.never_recovers = self.rng.random() <= P_NEVER_RECOVERS[min(math.floor(self.age/10),8)] * REINFECTION_POSSIBLE
                    dead = False

                self.update_r(self.env.timestamp - self.infection_timestamp)
                self.infection_timestamp = None # indicates they are no longer infected
                Event.log_recovery(self, self.env.timestamp, dead)
                if dead:
                    yield self.env.timeout(np.inf)


            self.assert_state_changes()

            # Mobility

            hour, day = self.env.hour_of_day(), self.env.day_of_week()

            if day==0:
                self.count_exercise=0
                self.count_shop=0

            if self.extremely_sick:
                yield self.env.process(self.hospitalize(city, icu_required=True))
            elif self.really_sick:
                yield self.env.process(self.hospitalize(city))
            elif not WORK_FROM_HOME and not self.env.is_weekend() and hour == self.work_start_hour:
                yield self.env.process(self.excursion(city, "work"))

            elif hour in self.shopping_hours and day in self.shopping_days and self.count_shop<=self.max_shop_per_week:
                self.count_shop+=1
                yield self.env.process(self.excursion(city, "shopping"))

            elif hour in self.exercise_hours and day in self.exercise_days and self.count_exercise<=self.max_exercise_per_week:
                self.count_exercise+=1
                yield  self.env.process(self.excursion(city, "exercise"))

            elif self.rng.random() < 0.05 and self.env.is_weekend():
                yield  self.env.process(self.excursion(city, "leisure"))

            # start from house all the time
            yield self.env.process(self.at(self.household, 60))

    ############################## MOBILITY ##################################
    @property
    def lat(self):
        return self.location.lat if self.location else self.household.lat

    @property
    def lon(self):
        return self.location.lon if self.location else self.household.lon


    @property
    def obs_lat(self):
        if LOCATION_TECH == 'bluetooth':
            return round(self.lat + self.rng.normal(0, 2))
        else:
            return round(self.lat + self.rng.normal(0, 10))

    @property
    def obs_lon(self):
        if LOCATION_TECH == 'bluetooth':
            return round(self.lon + self.rng.normal(0, 2))
        else:
            return round(self.lon + self.rng.normal(0, 10))

    def hospitalize(self, city, icu_required=False):
        hospital = self._select_location(location_type="hospital", city=city)
        if icu_required:
            if len(self.preexisting_conditions) < 2:
                extra_time = self.rng.choice([1, 2, 3], p=[0.5, 0.3, 0.2])
            else:
                extra_time = self.rng.choice([1, 2, 3], p=[0.2, 0.3, 0.5])
            t = self.viral_load_plateau_end[0] - self.viral_load_plateau_start[0] + extra_time
            yield self.env.process(self.at(hospital.icu, t))
        else:
            yield self.env.process(self.at(hospital, 5)) # TODO how long in non-ICU section?

    def excursion(self, city, type):

        if type == "shopping":
            grocery_store = self._select_location(location_type="stores", city=city)
            t = _draw_random_discreet_gaussian(self.avg_shopping_time, self.scale_shopping_time, self.rng)
            with grocery_store.request() as request:
                yield request
                yield self.env.process(self.at(grocery_store, t))

        elif type == "exercise":
            park = self._select_location(location_type="park", city=city)
            t = _draw_random_discreet_gaussian(self.avg_exercise_time, self.scale_exercise_time, self.rng)
            yield self.env.process(self.at(park, t))

        elif type == "work":
            t = _draw_random_discreet_gaussian(self.avg_working_hours, self.scale_working_hours, self.rng)
            yield self.env.process(self.at(self.workplace, t))

        elif type == "leisure":
            S = 0
            p_exp = 1.0
            while True:
                if self.rng.random() > p_exp:  # return home
                    yield self.env.process(self.at(self.household, 60))
                    break

                loc = self._select_location(location_type='miscs', city=city)
                S += 1
                p_exp = self.rho * S ** (-self.gamma * self.adjust_gamma)
                with loc.request() as request:
                    yield request
                    t = _draw_random_discreet_gaussian(self.avg_misc_time, self.scale_misc_time, self.rng)
                    yield self.env.process(self.at(loc, t))
        else:
            raise ValueError(f'Unknown excursion type:{type}')


    def at(self, location, duration):

        # add the human to the location
        self.location = location
        location.add_human(self)
        self.leaving_time = duration + self.env.now
        self.start_time = self.env.now
        area = self.location.area

        # Report all the encounters
        for h in location.humans:
            if h == self or self.location.location_type == 'household':
                continue

            # calculate the nature of the contact
            distance = np.sqrt(int(area/len(self.location.humans))) + self.rng.randint(MIN_DIST_ENCOUNTER, MAX_DIST_ENCOUNTER)
            t_near = min(self.leaving_time, h.leaving_time) - max(self.start_time, h.start_time)
            is_exposed = False

            p_infection = h.viral_load * (h.is_asymptomatic * h.asymptomatic_infection_ratio + 1.0 * (not h.is_asymptomatic))
            x_human = distance <= INFECTION_RADIUS and t_near * TICK_MINUTE > INFECTION_DURATION and self.rng.random() < p_infection
            x_environment = self.rng.random() < location.contamination_probability # &prob_infection
            if x_human or x_environment:
                if self.is_susceptible:
                    is_exposed = True
                    h.n_infectious_contacts+=1
                    Event.log_exposed(self, self.env.timestamp)
            if self.is_susceptible and is_exposed:
                self.infection_timestamp = self.env.timestamp

            Event.log_encounter(self, h,
                                location=location,
                                duration=t_near,
                                distance=distance,
                                # cm  #TODO: prop to Area and inv. prop to capacity
                                time=self.env.timestamp,
                                )

        yield self.env.timeout(duration / TICK_MINUTE)
        location.remove_human(self)

    def _select_location(self, location_type, city):
        """
        Preferential exploration treatment to visit places
        rho, gamma are treated in the paper for normal trips
        Here gamma is multiplied by a factor to supress exploration for parks, stores.
        """
        if location_type == "park":
            S = self.visits.n_parks
            self.adjust_gamma = 1.0
            pool_pref = self.parks_preferences
            locs = city.parks
            visited_locs = self.visits.parks

        elif location_type == "stores":
            S = self.visits.n_stores
            self.adjust_gamma = 1.0
            pool_pref = self.stores_preferences
            locs = city.stores
            visited_locs = self.visits.stores

        elif location_type == "hospital":
            S = self.visits.n_hospitals
            self.adjust_gamma = 1.0
            pool_pref = [(compute_distance(self.location, m) + 1e-1) ** -1 for m in city.hospitals if
                         m != self.location]
            locs = city.hospitals
            visited_locs = self.visits.hospitals

        elif location_type == "miscs":
            S = self.visits.n_miscs
            self.adjust_gamma = 1.0
            pool_pref = [(compute_distance(self.location, m) + 1e-1) ** -1 for m in city.miscs if
                         m != self.location]
            pool_locs = [m for m in city.miscs if m != self.location]
            locs = city.miscs
            visited_locs = self.visits.miscs

        else:
            raise ValueError(f'Unknown location_type:{location_type}')

        if S == 0:
            p_exp = 1.0
        else:
            p_exp = self.rho * S ** (-self.gamma * self.adjust_gamma)

        if self.rng.random() < p_exp and S != len(locs):
            # explore
            cands = [i for i in locs if i not in visited_locs]
            cands = [(loc, pool_pref[i]) for i, loc in enumerate(cands)]
        else:
            # exploit
            cands = [(i, count) for i, count in visited_locs.items()]

        cands, scores = zip(*cands)
        loc = self.rng.choice(cands, p=_normalize_scores(scores))
        visited_locs[loc] += 1
        return loc

    def serialize(self):
        """This function serializes the human object for pickle."""
        # TODO: I deleted many unserializable attributes, but many of them can (and should) be converted to serializable form.
        del self.env
        del self.events
        del self.rng
        del self.visits
        del self.leaving_time
        del self.start_time
        del self.household
        del self.location
        del self.workplace
        del self.viral_load_plateau_start
        del self.viral_load_plateau_end
        del self.viral_load_recovered
        del self.exercise_hours
        del self.exercise_days
        del self.shopping_days
        del self.shopping_hours
        del self.work_start_hour
        del self.infection_timestamp
        del self.recovered_timestamp
        return self<|MERGE_RESOLUTION|>--- conflicted
+++ resolved
@@ -83,16 +83,9 @@
 
         # Indicates whether this person will show severe signs of illness.
         self.infection_timestamp = infection_timestamp
-<<<<<<< HEAD
         self.recovered_timestamp = datetime.datetime.min
-        self.really_sick = self.is_exposed and self.rng.random() >= 0.9
-        self.extremely_sick = self.really_sick and self.rng.random() >= 0.7 # &severe; 30% of severe cases need ICU
-        # if P_REINFECTION is 0, then after getting sick
-=======
-        self.recovered_timestamp = [datetime.datetime.min]
         self.gets_really_sick = self.is_exposed and self.rng.random() >= 0.9
         self.gets_extremely_sick = self.really_sick and self.rng.random() >= 0.7 # &severe; 30% of severe cases need ICU
->>>>>>> 729f7bfe
         self.never_recovers = self.rng.random() <= P_NEVER_RECOVERS[min(math.floor(self.age/10),8)] * REINFECTION_POSSIBLE
         self.obs_hospitalized = False
         self.obs_in_icu = False

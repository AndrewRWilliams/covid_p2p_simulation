--- conflicted
+++ resolved
@@ -9,10 +9,14 @@
 import operator
 import math
 
-from utils import *
+from utils import _normalize_scores, _get_random_sex, _get_covid_progression, \
+    _get_preexisting_conditions, _draw_random_discreet_gaussian, _json_serialize, _sample_viral_load_piecewise, \
+    _get_random_area, _encode_message, _decode_message, float_to_binary, binary_to_float, _reported_symptoms, \
+     _get_cold_progression, _get_flu_progression, _get_allergy_progression, _reported_symptoms, proba_to_risk_fn, _get_get_really_sick
+
 from config import *
 from base import *
-from interventions import *
+from interventions import GetTested
 if COLLECT_LOGS is False:
     Event = DummyEvent
 
@@ -69,7 +73,6 @@
             self.carefulness = (round(self.rng.normal(55, 10)) + self.age/2) / 100
         else:
             self.carefulness = (round(self.rng.normal(25, 10)) + self.age/2) / 100
-        self.hygiene = self.carefulness
 
         self.has_app = self.rng.rand() < (P_HAS_APP / age_modifier) + (self.carefulness / 2)
 
@@ -89,8 +92,6 @@
         self.rest_at_home = False # to track mobility due to symptoms
         self.visits = Visits()
         self.travelled_recently = self.rng.rand() > P_TRAVELLED_INTERNATIONALLY_RECENTLY
-        self.maintain_distance = DEFAULT_DISTANCE + (self.carefulness - 0.5)
-        self.mask_intervention = MASK_INTERVENTION
 
         # &symptoms, &viral-load
         # probability of being asymptomatic is basically 50%, but a bit less if you're older and a bit more if you're younger
@@ -106,7 +107,6 @@
         self.never_recovers = self.rng.random() <= P_NEVER_RECOVERS[min(math.floor(self.age/10),8)]
         self.obs_hospitalized = False
         self.obs_in_icu = False
-        if self.infection_timestamp is not None: print(f"{self} is infected")
 
         # possibly initialized as infected
         self.recovered_timestamp = datetime.datetime.min
@@ -120,6 +120,7 @@
         self.initial_viral_load = self.rng.rand() if infection_timestamp is not None else 0
         if self.infection_timestamp is not None:
             self.compute_covid_properties()
+            print(f"{self} is infected")
 
         # counters and memory
         self.r0 = []
@@ -132,15 +133,15 @@
         self.last_duration = 0
 
         # interventions & risk prediction
-<<<<<<< HEAD
         self.tracing = False
-        self.WEAR_MASK = False
+        self.WEAR_MASK =  False
         self.notified = False
         self.tracing_method = None
-=======
-        self.contact_tracing = False
-        #self.WEAR_MASK = False
->>>>>>> 928c19d0
+        self.maintain_distance = 0
+        self.how_much_I_follow_recommendations = (rng.rand()*PERCENT_FOLLOW + self.carefulness)/100
+        self.recommendations_to_follow = OrderedSet()
+        self.time_encounter_reduction_factor = 1.0
+        self.hygiene = self.carefulness
 
         # risk prediction
         self.risk = BASELINE_RISK_VALUE
@@ -150,13 +151,6 @@
         self.contact_book = Contacts(self.has_app)
         self.message_info = {'traced': False, 'receipt':datetime.datetime.max, 'delay':BIG_NUMBER}
 
-        if self.has_app:
-            self.recommendations = self.get_recommendations()
-            self.how_much_I_follow_recommendations = (rng.rand()*PERCENT_FOLLOW + self.carefulness)/100
-        else:
-            self.recommendations = []
-            self.follow_recommendations = 0
-
         # symptoms
         self.symptom_start_time = None
         self.cold_progression = _get_cold_progression(self.age, self.rng, self.carefulness, self.preexisting_conditions, self.can_get_really_sick, self.can_get_extremely_sick)
@@ -195,7 +189,7 @@
         self.exercise_hours = self.rng.choice(range(7, 20), self.number_of_exercise_hours)
 
         #Limiting the number of hours spent shopping per week
-        self.max_misc_per_week = _draw_random_discreet_gaussian(AVG_MAX_MISC_PER_WEEK, SCALE_MAX_MISC_PER_WEEK, self.rng)
+        self.max_misc_per_week = _draw_random_discreet_gaussian(AVG_MAX_NUM_MISC_PER_WEEK, SCALE_MAX_NUM_MISC_PER_WEEK, self.rng)
         self.count_misc=0
 
         # Limiting the number of hours spent exercising per week
@@ -364,20 +358,6 @@
     def update_symptoms(self):
         symptoms = []
         if self.cold_timestamp is not None:
-<<<<<<< HEAD
-            t = (self.env.timestamp - self.cold_timestamp).days
-            if t >= len(self.all_cold_symptoms):
-                self.cold_symptoms = []
-            else:
-                self.cold_symptoms = self.all_cold_symptoms[t]
-
-        if self.flu_timestamp is not None:
-            t = (self.env.timestamp - self.flu_timestamp).days
-            if t >= len(self.all_flu_symptoms):
-                self.flu_symptoms = []
-            else:
-                self.flu_symptoms = self.all_flu_symptoms[t]
-=======
             t = self.days_since_cold
             if t < len(self.cold_progression):
                 self.cold_symptoms = self.cold_progression[t]
@@ -390,7 +370,6 @@
                 self.flu_symptoms = self.flu_progression[t]
             else:
                 self.flu_symptoms = []
->>>>>>> 928c19d0
 
         if self.infection_timestamp is not None and not self.is_asymptomatic:
             t = self.days_since_covid
@@ -424,7 +403,7 @@
 
         # city.tracker.track_covid_properties(self)
 
-    def get_tested(self, city):
+    def get_tested(self, city, source="illness"):
         if not city.tests_available:
             return False
 
@@ -452,13 +431,8 @@
 
         return False
 
-<<<<<<< HEAD
-    def wear_mask(self):
+    def wear_mask(self, put_on=False):
         if not self.WEAR_MASK:
-=======
-    def wear_mask(self, put_on=False):
-        if not self.mask_intervention:
->>>>>>> 928c19d0
             self.wearing_mask, self.mask_efficacy = False, 0
             return
 
@@ -485,20 +459,12 @@
 
     def recover_health(self):
         if (self.cold_timestamp is not None and
-<<<<<<< HEAD
-            (self.env.timestamp - self.cold_timestamp) >= datetime.timedelta(days=len(self.all_cold_symptoms))):
-=======
             self.days_since_cold >= len(self.cold_progression)):
->>>>>>> 928c19d0
             self.cold_timestamp = None
             self.cold_symptoms = []
 
         if (self.flu_timestamp is not None and
-<<<<<<< HEAD
-            (self.env.timestamp - self.flu_timestamp) >= datetime.timedelta(days=len(self.all_flu_symptoms))):
-=======
             self.days_since_flu >= len(self.flu_progression)):
->>>>>>> 928c19d0
             self.flu_timestamp = None
             self.flu_symptoms = []
 
@@ -521,12 +487,6 @@
             return 0.3 * (1 + self.carefulness)
 
         elif sum(x in current_symptoms for x in ["moderate", "mild", "fever"]) > 0:
-<<<<<<< HEAD
-            return self.rng.uniform(0, self.carefulness)
-        #
-        # elif sum(x in current_symptoms for x in ["cough", "fatigue", "gastro", "aches"]) > 0:
-        #     return self.rng.random(0, self.carefulness)
-=======
             return 0.2
 
         elif sum(x in current_symptoms for x in ["cough", "fatigue", "gastro", "aches"]) > 0:
@@ -534,50 +494,8 @@
 
         elif sum(x in current_symptoms for x in ["runny_nose", "loss_of_taste"]) > 0:
             return 0.3
->>>>>>> 928c19d0
 
         return 1.0
-
-    def get_recommendations(self):
-        if self.risk <0.25:
-            return ['stay_home', 'wash_hands', 'stand_2m']
-        if self.risk <0.5:
-            return ['stay_home', 'wash_hands', 'stand_2m', 'limit_contact']
-        if self.risk <0.75:
-            return ['stay_home', 'wash_hands', 'stand_2m', 'limit_contact', 'wear_mask', 'monitor_symptoms']
-        else:
-            return ['stay_home', 'wash_hands', 'stand_2m', 'limit_contact', 'wear_mask', 'monitor_symptoms', 'get_tested', 'quarantine']
-
-    def follow_recommendations(self):
-        if 'stay_home' in self.recommendations:
-            if self.rng.rand() < self.how_much_I_follow_recommendations:
-                intervention = StayHome()
-                StayHome.modify_behavior(self)
-        if 'wash_hands' in self.recommendations:
-            if self.rng.rand() < self.how_much_I_follow_recommendations:
-                intervention = WashHands()
-                WashHands.modify_behavior(self)
-        if 'stand_2m' in self.recommendations:
-            if self.rng.rand() < self.how_much_I_follow_recommendations:
-                intervention = Stand2m()
-                Stand2m.modify_behavior(self)
-        if 'limit_contact' in self.recommendations:
-            if self.rng.rand() < self.how_much_I_follow_recommendations:
-                intervention = LimitContact()
-                LimitContact.modify_behavior(self)
-        if 'wear_mask' in self.recommendations:
-            if self.rng.rand() < self.how_much_I_follow_recommendations:
-                intervention = WearMask()
-                WearMask.modify_behavior(self)
-        if 'get_tested' in self.recommendations:
-            if self.rng.rand() < self.how_much_I_follow_recommendations:
-                self.get_tested(told_to_get_tested=True)
-        if 'quarantine' in self.recommendations:
-            if self.rng.rand() < self.how_much_I_follow_recommendations:
-                intervention = Quarantine()
-                Quarantine.modify_behavior(self)
-
-                #TODO unfollow recommendations!
 
 
     def assert_state_changes(self):
@@ -590,7 +508,6 @@
             self.last_state = self.state
 
     def notify(self, intervention):
-<<<<<<< HEAD
         if intervention is not None and not self.notified:
             self.tracing = False
             if isinstance(intervention, Tracing):
@@ -599,16 +516,6 @@
             else:
                 intervention.modify_behavior(self)
             self.notified = True
-=======
-        if intervention is not None:
-            print(f"Intervention: {intervention}")
-            self.contact_tracing = False
-            if isinstance(intervention, Tracing):
-                self.contact_tracing = True
-                self._modify_behavior = intervention.modify_behavior
-            else:
-                intervention.modify_behavior(self)
->>>>>>> 928c19d0
 
     def run(self, city):
         """
@@ -629,21 +536,12 @@
                 city.tracker.track_symptoms(self)
                 self.notify(city.intervention)
 
-<<<<<<< HEAD
             if self.tracing and self.message_info['traced']:
-=======
-            if self.contact_tracing and self.message_info['traced']:
->>>>>>> 928c19d0
                 if (self.env.timestamp - self.message_info['receipt']).days > self.message_info['delay']:
                     self.update_risk_level()
 
             # recover from cold/flu/allergies if it's time
             self.recover_health()
-
-            # check and follow recommendations
-            if self.has_app:
-                self.get_recommendations()
-                self.follow_recommendations()
 
             # track symptoms
             if self.is_incubated and self.symptom_start_time is None :
@@ -652,7 +550,8 @@
 
             # log test
             # TODO: needs better conditions; log test based on some condition on symptoms
-            if (self.is_incubated and
+            if (GetTested in self.recommendations_to_follow) or  \
+                (self.is_incubated and
                 self.test_result != "positive" and
                 self.env.timestamp - self.symptom_start_time >= datetime.timedelta(days=TEST_DAYS)):
                 # make testing a function of age/hospitalization/travel
@@ -664,9 +563,7 @@
 
             # recover
             if self.is_infectious and self.days_since_covid >= self.recovery_days:
-
                 city.tracker.track_recovery(self.n_infectious_contacts, self.recovery_days)
-
                 self.infection_timestamp = None # indicates they are no longer infected
                 if self.never_recovers:
                     self.recovered_timestamp = datetime.datetime.max
@@ -694,11 +591,6 @@
             # Mobility
             # self.how_am_I_feeling = 1.0 (great) --> rest_at_home = False
             if not self.rest_at_home:
-<<<<<<< HEAD
-                # if self.is_infectious : print(f"I am feeling {self.how_am_I_feeling()}")
-=======
-                if self.is_infectious : print(f"I am feeling {self.how_am_I_feeling()}")
->>>>>>> 928c19d0
                 # set it once for the rest of the disease path
                 if self.rng.random() > self.how_am_I_feeling():
                     self.rest_at_home = True
@@ -737,15 +629,10 @@
                 yield  self.env.process(self.excursion(city, "exercise"))
 
             elif (self.env.is_weekend() and
-<<<<<<< HEAD
                     self.rng.random() < 0.5 and
-                    not self.rest_at_home):
-=======
-                    self.rng.random() < 0.05 and
-                    not self.rest_at_home and 
+                    not self.rest_at_home and
                     not self.count_misc<=self.max_misc_per_week):
                 self.count_misc+=1
->>>>>>> 928c19d0
                 yield  self.env.process(self.excursion(city, "leisure"))
 
             # start from house all the time
@@ -842,9 +729,6 @@
     def at(self, location, city, duration):
         city.tracker.track_trip(from_location=self.location.location_type, to_location=location.location_type, age=self.age, hour=self.env.hour_of_day())
 
-        # if self.name == "human:69":
-        #     print(f"{self} {self.location} --> {location}")
-
         self.wear_mask()
 
         # add the human to the location
@@ -863,9 +747,6 @@
             else:
                 self.last_duration += duration
         else:
-            if self.name == "human:69":
-                print(f"{self} {self.last_location} --> {self.location}")
-
             if self.last_location == self.household:
                 city.tracker.track_social_mixing(location=self.household, duration=self.last_duration)
 
@@ -877,30 +758,21 @@
             if h == self:
                 continue
 
-<<<<<<< HEAD
-            # age mixing
+            # age mixing #FIXME: find a better way
             if not self.rng.random() < (0.1 * abs(self.age - h.age) + 1) ** -1:
-=======
-            # Age mixing #FIXME: find a better way
-            if not self.rng.random() < (0.5 * abs(self.age - h.age) + 1) ** -1:
->>>>>>> 928c19d0
                 continue
 
-            distance =  np.sqrt(int(area/len(self.location.humans))) 
-                           + self.rng.randint(MIN_DIST_ENCOUNTER, MAX_DIST_ENCOUNTER)
-                           + self.maintain_distance
+            distance =  np.sqrt(int(area/len(self.location.humans))) + \
+                            self.rng.randint(MIN_DIST_ENCOUNTER, MAX_DIST_ENCOUNTER) + \
+                            self.maintain_distance
             # risk model
             # TODO: Add GPS measurements as conditions; refer JF's docs
-<<<<<<< HEAD
             if self.tracing and MIN_MESSAGE_PASSING_DISTANCE < distance <  MAX_MESSAGE_PASSING_DISTANCE:
-=======
-            if self.contact_tracing and MIN_MESSAGE_PASSING_DISTANCE < distance <  MAX_MESSAGE_PASSING_DISTANCE:
->>>>>>> 928c19d0
                 self.contact_book.add(human=h, timestamp=self.env.timestamp)
                 h.contact_book.add(human=self, timestamp=self.env.timestamp)
 
             t_overlap = min(self.leaving_time, getattr(h, "leaving_time", 60)) - max(self.start_time, getattr(h, "start_time", 60))
-            t_near = self.rng.random() * t_overlap
+            t_near = self.rng.random() * t_overlap * self.time_encounter_reduction_factor
 
             city.tracker.track_social_mixing(human1=self, human2=h, duration=t_near, timestamp = self.env.timestamp)
             contact_condition = distance <= INFECTION_RADIUS and t_near > INFECTION_DURATION
@@ -999,11 +871,8 @@
         if self.has_allergies and self.rng.random() < P_HAS_ALLERGIES_TODAY:
             self.allergy_timestamp = self.env.timestamp
 
-<<<<<<< HEAD
-=======
         location.remove_human(self)
 
->>>>>>> 928c19d0
     def _select_location(self, location_type, city):
         """
         Preferential exploration treatment to visit places
@@ -1077,13 +946,7 @@
             # print(f"{self} changed to {self.risk_level} to {new_risk_level}")
             # modify behavior
             self.risk_level = new_risk_level
-<<<<<<< HEAD
-            change = self.tracing_method.modify_behavior(self)
-=======
-            change = getattr(self, "_modify_behavior", None)
-            if change is not None:
-                change(self)
->>>>>>> 928c19d0
+            self.tracing_method.modify_behavior(self)
 
     def update_risk(self, recovery=False, test_results=False, update_messages=None):
         if recovery:

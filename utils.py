--- conflicted
+++ resolved
@@ -17,7 +17,7 @@
 			print(str, file=f)
 
 def _get_mask_wearing(carefulness, simulation_days, rng):
-	return [rng.rand() < carefulness*BASELINE_P_MASK for day in range(simulation_days)]
+	return [rng.rand() < carefulness * BASELINE_P_MASK for day in range(simulation_days)]
 
 
 def _sample_viral_load_gamma(rng, shape_mean=4.5, shape_std=.15, scale_mean=1., scale_std=.15):
@@ -65,23 +65,48 @@
     else:
         return 'other'
 
+def cold_and_flu_transmission(human1, human2):
+	if human1.has_cold:
+		if human2.rng.random() < COLD_CONTAGIOUSNESS * human1.mask_effect * human2.mask_effect:
+			for (i,symp_arr) in enumerate(human2.cold_progression):
+				if COLD_INCUBATION+i+human2.today < human2.simulation_days:
+					human2.cold_symptoms_array[COLD_INCUBATION+i+human2.today].extend(symp_arr)
+
+	if human1.has_flu:
+		if human2.rng.rand() < FLU_CONTAGIOUSNESS * human1.mask_effect * human2.mask_effect:
+			for (i,symp_arr) in enumerate(human2.flu_progression):
+			    if FLU_INCUBATION+i+human2.today < human2.simulation_days:
+			        human2.flu_symptoms_array[FLU_INCUBATION+i+human2.today]=symp_arr
+
+	if human2.has_cold:
+		if human1.rng.random() < COLD_CONTAGIOUSNESS * human1.mask_effect * human2.mask_effect:
+			for (i,symp_arr) in enumerate(human1.cold_progression):
+				if COLD_INCUBATION+i+human1.today < human1.simulation_days:
+					human1.cold_symptoms_array[COLD_INCUBATION+i+human1.today].extend(symp_arr)
+
+	if human2.has_flu:
+		if human1.rng.random() < FLU_CONTAGIOUSNESS * human1.mask_effect * human2.mask_effect:
+			for (i,symp_arr) in enumerate(human1.flu_progression):
+				if COLD_INCUBATION+i+human1.today < human1.simulation_days:
+					human1.flu_symptoms_array[FLU_INCUBATION+i+human1.today].extend(symp_arr)
+
 def _get_mask_wearing(carefullness, simulation_days, rng):
     return [rng.rand() < carefullness*BASELINE_P_MASK for day in range(simulation_days)]
 
 
 # 2D Array of symptoms; first axis is days after exposure (infection), second is an array of symptoms
-<<<<<<< HEAD
 def _get_covid_symptoms(viral_load_plateau_start, viral_load_plateau_end,
-                            viral_load_recovered, age, incubation_days, really_sick, extremely_sick, 
+                            viral_load_recovered, age, incubation_days, really_sick, extremely_sick,
                             rng, preexisting_conditions):
         progression = []
 
         # Before the plateau
         symptoms1 = []
         if really_sick or extremely_sick or len(preexisting_conditions) >2 :
-            symptoms1.append('moderate')           
+            symptoms1.append('moderate')
         else :
             symptoms1.append('mild')
+
         if rng.rand() < 0.9:
             symptoms1.append('fever')
         if rng.rand() < 0.7:
@@ -91,13 +116,13 @@
         if rng.rand() < 0.5:
             symptoms1.append('fatigue')
         if rng.rand() < 0.3:
-            symptoms1.append('trouble_breathing') 
+            symptoms1.append('trouble_breathing')
         if rng.rand() < 0.4:
             symptoms1.append('gastro')
         if rng.rand() < 0.2*(age/3):
             symptoms1.append('unusual')
 
-    #TODO CHECK THESE! PUT IN QUICKLY WITHOUT VERIFYING
+    	#TODO CHECK THESE! PUT IN QUICKLY WITHOUT VERIFYING
         if rng.rand() < 0.5:
             symptoms1.append('sneezing')
         if rng.rand() < 0.3:
@@ -105,7 +130,7 @@
         if rng.rand() < 0.2:
             symptoms1.append('nausea_vomiting')
         if rng.rand() < 0.5:
-            symptoms1.append('headache') 
+            symptoms1.append('headache')
         if rng.rand() < 0.2:
             symptoms1.append('hard_time_waking_up')
         if rng.rand() < 0.6:
@@ -115,7 +140,7 @@
         if rng.rand() < 0.1:
             symptoms1.append('severe_chest_pain')
         if rng.rand() < 0.1:
-            symptoms1.append('confused') 
+            symptoms1.append('confused')
         if really_sick or extremely_sick or len(preexisting_conditions)>2:
             if rng.rand() < 0.6:
                 symptoms1.append('lost_consciousness')
@@ -126,31 +151,6 @@
 
         for day in range(round(viral_load_plateau_start)):
             progression.append(symptoms1)
-=======
-def _get_all_symptoms(viral_load_plateau_start, viral_load_plateau_end,
-	                        viral_load_recovered, age, incubation_days, really_sick, extremely_sick,
-							rng, preexisting_conditions):
-        # Before showing symptoms
-        symptoms_array = [[] for i in range(incubation_days)]
-        # Before the plateau
-        for day in range(round(viral_load_plateau_start)-1):
-            symptoms = []
-            if really_sick or extremely_sick or any(preexisting_conditions):
-                symptoms.append('moderate')
-            else :
-                symptoms.append('mild')
-            if rng.rand() < 0.9:
-                symptoms.append('fever')
-            if rng.rand() < 0.7:
-                symptoms.append('cough')
-            if rng.rand() < 0.5:
-                symptoms.append('fatigue')
-            if rng.rand() < 0.3:
-                symptoms.append('trouble_breathing')
-            if rng.rand() < 0.4:
-                symptoms.append('gastro')
-            symptoms_array.append(symptoms)
->>>>>>> e367bc14
 
         # During the plateau
         symptoms2 = []
@@ -187,7 +187,7 @@
         if rng.rand() < 0.2:
             symptoms2.append('nausea_vomiting')
         if rng.rand() < 0.5:
-            symptoms2.append('headache') 
+            symptoms2.append('headache')
         if rng.rand() < 0.2:
             symptoms2.append('hard_time_waking_up')
         if rng.rand() < 0.6:
@@ -197,7 +197,7 @@
         if rng.rand() < 0.1:
             symptoms2.append('severe_chest_pain')
         if rng.rand() < 0.1:
-            symptoms2.append('confused') 
+            symptoms2.append('confused')
         if really_sick or extremely_sick or len(preexisting_conditions)>2:
             if rng.rand() < 0.6:
                 symptoms2.append('lost_consciousness')
@@ -205,8 +205,8 @@
             symptoms2.append('light_trouble_breathing')
         if 'moderate'in symptoms2 and 'trouble_breathing' in symptoms2:
             symptoms2.append('moderate_trouble_breathing')
-        if ('severe' in symptoms2 or 'extremely-severe' in symptoms2) and 'trouble_breathing' in symptoms3:
-            symptoms3.append('heavy_trouble_breathing')
+        if ('severe' in symptoms2 or 'extremely-severe' in symptoms2) and 'trouble_breathing' in symptoms2:
+            symptoms2.append('heavy_trouble_breathing')
 
         for day in range(round(viral_load_plateau_end - viral_load_plateau_start)):
             progression.append(symptoms2)
@@ -214,8 +214,8 @@
         # After the plateau
         symptoms3 = []
         if really_sick or extremely_sick:
-            symptoms3.append('moderate')           
-        else: 
+            symptoms3.append('moderate')
+        else:
             symptoms3.append('mild')
         if rng.rand() < 0.3:
             symptoms3.append('cough')
@@ -224,7 +224,7 @@
         if rng.rand() < 0.5:
             symptoms3.append('aches')
         if rng.rand() < 0.3:
-            symptoms3.append('trouble_breathing') 
+            symptoms3.append('trouble_breathing')
         if rng.rand() < 0.2:
             symptoms3.append('gastro')
 
@@ -236,7 +236,7 @@
         if rng.rand() < 0.2:
             symptoms3.append('nausea_vomiting')
         if rng.rand() < 0.5:
-            symptoms3.append('headache') 
+            symptoms3.append('headache')
         if rng.rand() < 0.2:
             symptoms3.append('hard_time_waking_up')
         if rng.rand() < 0.6:
@@ -246,7 +246,7 @@
         if rng.rand() < 0.1:
             symptoms3.append('severe_chest_pain')
         if rng.rand() < 0.1:
-            symptoms3.append('confused') 
+            symptoms3.append('confused')
         if really_sick or extremely_sick or len(preexisting_conditions)>2:
             if rng.rand() < 0.6:
                 symptoms3.append('lost_consciousness')
@@ -257,29 +257,28 @@
         if ('severe' in symptoms3 or 'extremely-severe' in symptoms3) and 'trouble_breathing' in symptoms3:
             symptoms3.append('heavy_trouble_breathing')
         for day in range(round(viral_load_recovered - viral_load_plateau_end)):
-<<<<<<< HEAD
             progression.append(symptoms3)
         return progression
 
 def _get_flu_symptoms(age, rng, sim_days, carefullness, preexisting_conditions, really_sick, extremely_sick):
-        
+
         symptoms_array = [[] for i in range(sim_days)]
 
         if age < 12 or age > 40 or any(preexisting_conditions) or really_sick or extremely_sick:
             mean = 5 - round(carefullness)
-        else: 
+        else:
             mean = 3 - round(carefullness)
-        
+
         len_flu = rng.normal(mean,3)
-        if len_flu < 1: 
+        if len_flu < 1:
             len_flu = 1
         else:
             len_flu = round(len_flu)
 
         symptoms = []
         if really_sick or extremely_sick or any(preexisting_conditions):
-            symptoms.append('moderate')           
-        else: 
+            symptoms.append('moderate')
+        else:
             symptoms.append('mild')
         if rng.rand() < 0.8:
             symptoms.append('fever')
@@ -299,29 +298,29 @@
             start_day = rng.choice(range(sim_days-len_flu))
             for day in range(len_flu):
                 symptoms_array[start_day+day] = symptoms
-                
+
         return progression, start_day, symptoms_array
 
 
 def _get_cold_symptoms(age, rng, sim_days, carefullness, preexisting_conditions, really_sick, extremely_sick):
-        
+
         symptoms_array = [[] for i in range(sim_days)]
 
         if age < 12 or age > 40 or any(preexisting_conditions) or really_sick or extremely_sick:
             mean = 4 - round(carefullness)
-        else: 
+        else:
             mean = 3 - round(carefullness)
-        
+
         len_cold = rng.normal(mean,3)
-        if len_cold < 1: 
+        if len_cold < 1:
             len_cold = 1
         else:
             len_cold = round(len_cold)
 
         symptoms = []
         if really_sick or extremely_sick or any(preexisting_conditions):
-            symptoms.append('moderate')           
-        else: 
+            symptoms.append('moderate')
+        else:
             symptoms.append('mild')
         if rng.rand() < 0.8:
             symptoms.append('runny_nose')
@@ -350,57 +349,23 @@
         return progression, start_day, symptoms_array
 
 
-def _reported_symptoms(all_symptoms, rng, carefullness):
+def _reported_symptoms(all_symptoms, rng, carefulness):
     all_reported_symptoms = []
     for symptoms in all_symptoms:
         reported_symptoms = []
         # miss a day of symptoms
-        if rng.rand() < carefullness:
+        if rng.rand() < carefulness:
             continue
         for symptom in symptoms:
-            if rng.rand() < carefullness:
+            if rng.rand() < carefulness:
                 continue
             reported_symptoms.append(symptom)
         all_reported_symptoms.append(reported_symptoms)
     return all_reported_symptoms
-=======
-            symptoms = []
-            if really_sick or extremely_sick:
-                symptoms.append('moderate')
-            else:
-                symptoms.append('mild')
-            if rng.rand() < 0.3:
-                symptoms.append('cough')
-            if rng.rand() < 0.8:
-                symptoms.append('fatigue')
-            if rng.rand() < 0.5:
-                symptoms.append('aches')
-            if rng.rand() < 0.3:
-                symptoms.append('trouble_breathing')
-            if rng.rand() < 0.2:
-                symptoms.append('gastro')
-            symptoms_array.append(symptoms)
-        return symptoms_array
-
-def _reported_symptoms(all_symptoms, rng, carefulness):
-	all_reported_symptoms = []
-	for symptoms in all_symptoms:
-		reported_symptoms = []
-		# miss a day of symptoms
-		if rng.rand() < carefulness:
-			continue
-		for symptom in symptoms:
-			if rng.rand() < carefulness:
-				continue
-			reported_symptoms.append(symptom)
-		all_reported_symptoms.append(reported_symptoms)
-	return all_reported_symptoms
->>>>>>> e367bc14
 
 # &preexisting-conditions
 def _get_preexisting_conditions(age, sex, rng):
-<<<<<<< HEAD
-    #if rng.rand() < 0.6 + age/200: 
+    #if rng.rand() < 0.6 + age/200:
     #    conditions = None
     #else:
     conditions = []
@@ -434,7 +399,7 @@
     else:
         if rng.rand() < .179:
             conditions.append('diabetes')
-    
+
     # &heart disease
     if 'diabetes' or 'smoker' in conditions:
         modifier = 2
@@ -506,7 +471,7 @@
         if rng.rand() < modifier * .075:
             conditions.append('COPD')
 
-    # &asthma 
+    # &asthma
     if age < 10:
         if sex.lower().startswith('f'):
             if rng.rand() < .07:
@@ -592,140 +557,6 @@
             conditions.append('pregnant')
 
     return conditions
-=======
-	#if rng.rand() < 0.6 + age/200:
-	#	conditions = None
-	#else:
-	conditions = []
-
-	# &immuno-suppressed (3.6% on average)
-	if age < 40:
-		if rng.rand() < 0.005:
-			conditions.append('immuno-suppressed')
-	elif age < 65:
-		if rng.rand() < 0.036:
-			conditions.append('immuno-suppressed')
-	elif age < 85:
-		if rng.rand() < 0.045:
-			conditions.append('immuno-suppressed')
-	else:
-		if rng.rand() < 0.20:
-			conditions.append('immuno-suppressed')
-
-	# &diabetes
-	if age < 18:
-		if rng.rand() < .005:
-			conditions.append('diabetes')
-	elif age < 35:
-		if rng.rand() < .009:
-			conditions.append('diabetes')
-	elif age < 50:
-		if rng.rand() < .039:
-			conditions.append('diabetes')
-	elif age < 75:
-		if rng.rand() < .13:
-			conditions.append('diabetes')
-	else:
-		if rng.rand() < .179:
-			conditions.append('diabetes')
-
-	# &heart disease
-	if age < 20:
-		if rng.rand() < .001:
-			conditions.append('heart_disease')
-	elif age < 35:
-		if rng.rand() < .005:
-			conditions.append('heart_disease')
-	elif age < 50:
-		if sex.lower().startswith('f'):
-			if rng.rand() < .013:
-				conditions.append('heart_disease')
-		elif sex.lower().startswith('m'):
-			if rng.rand() < .021:
-				conditions.append('heart_disease')
-		else:
-			if rng.rand() < .017:
-				conditions.append('heart_disease')
-	elif age < 75:
-		if sex.lower().startswith('f'):
-			if rng.rand() < .13:
-				conditions.append('heart_disease')
-		elif sex.lower().startswith('m'):
-			if rng.rand() < .178:
-				conditions.append('heart_disease')
-		else:
-			if rng.rand() < .15:
-				conditions.append('heart_disease')
-	else:
-		if sex.lower().startswith('f'):
-			if rng.rand() < .311:
-				conditions.append('heart_disease')
-		elif sex.lower().startswith('m'):
-			if rng.rand() < .44:
-				conditions.append('heart_disease')
-		else:
-			if rng.rand() < .375:
-				conditions.append('heart_disease')
-
-	# &COPD
-	if age < 35:
-		pass
-	elif age < 50:
-		if rng.rand() < .015:
-			conditions.append('COPD')
-	elif age < 65:
-		if rng.rand() < .037:
-			conditions.append('COPD')
-	else:
-		if rng.rand() < .075:
-			conditions.append('COPD')
-
-
-	# &asthma
-	if age < 10:
-		if sex.lower().startswith('f'):
-			if rng.rand() < .07:
-				conditions.append('asthma')
-		elif sex.lower().startswith('m'):
-			if rng.rand() < .12:
-				conditions.append('asthma')
-		else:
-			if rng.rand() < .09:
-				conditions.append('asthma')
-	elif age < 25:
-		if sex.lower().startswith('f'):
-			if rng.rand() < .15:
-				conditions.append('asthma')
-		elif sex.lower().startswith('m'):
-			if rng.rand() < .19:
-				conditions.append('asthma')
-		else:
-			if rng.rand() < .17:
-				conditions.append('asthma')
-	elif age < 75:
-		if sex.lower().startswith('f'):
-			if rng.rand() < .11:
-				conditions.append('asthma')
-		elif sex.lower().startswith('m'):
-			if rng.rand() < .06:
-				conditions.append('asthma')
-		else:
-			if rng.rand() < .08:
-				conditions.append('asthma')
-	else:
-		if sex.lower().startswith('f'):
-			if rng.rand() < .12:
-				conditions.append('asthma')
-		elif sex.lower().startswith('m'):
-			if rng.rand() < .08:
-				conditions.append('asthma')
-		else:
-			if rng.rand() < .1:
-				conditions.append('asthma')
-
-	return conditions
->>>>>>> e367bc14
-
 
 # &canadian-demgraphics
 def _get_random_age_multinomial(AGE_DISTRIBUTION, rng):
@@ -734,31 +565,6 @@
     age_group = x[0][idx]
     return rng.uniform(age_group[0], age_group[1])
 
-
-def _get_random_area(location_type, num, total_area, rng):
-<<<<<<< HEAD
-    ''' Using Dirichlet distribution since it generates a "distribution of probabilities" 
-    which will ensure that the total area allotted to a location type remains conserved 
-    while also maintaining a uniform distribution'''
-    perc_dist = {"store":0.15, "misc":0.15, "workplace":0.2, "household":0.3, "park":0.5, 'hospital': 0.6}
-    
-    # Keeping max at area/2 to ensure no location is allocated more than half of the total area allocated to its location type 
-    area = rng.dirichlet(np.ones(math.ceil(num/2)))*(perc_dist[location_type]*total_area/2)
-    area = np.append(area,rng.dirichlet(np.ones(math.floor(num/2)))*(perc_dist[location_type]*total_area/2))
-    
-    return area
-=======
-	''' Using Dirichlet distribution since it generates a "distribution of probabilities"
-	which will ensure that the total area allotted to a location type remains conserved
-	while also maintaining a uniform distribution'''
-	perc_dist = {"store":0.15, "misc":0.15, "workplace":0.2, "household":0.3, "park":0.05, 'hospital': 0.6, "school":0.05, "senior_residency":0.05}
-
-	# Keeping max at area/2 to ensure no location is allocated more than half of the total area allocated to its location type
-	area = rng.dirichlet(np.ones(math.ceil(num/2)))*(perc_dist[location_type]*total_area/2)
-	area = np.append(area,rng.dirichlet(np.ones(math.floor(num/2)))*(perc_dist[location_type]*total_area/2))
-
-	return area
-
 def _get_random_area(num, total_area, rng):
 	''' Using Dirichlet distribution since it generates a "distribution of probabilities"
 	which will ensure that the total area allotted to a location type remains conserved
@@ -768,7 +574,6 @@
 	area = rng.dirichlet(np.ones(math.ceil(num/2)))*(total_area/2)
 	area = np.append(area,rng.dirichlet(np.ones(math.floor(num/2)))*(total_area/2))
 	return area
->>>>>>> e367bc14
 
 def _draw_random_discreet_gaussian(avg, scale, rng):
     # https://stackoverflow.com/a/37411711/3413239
